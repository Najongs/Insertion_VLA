--- conflicted
+++ resolved
@@ -796,12 +796,8 @@
                     pooled = vl_tokens.mean(dim=1, keepdim=True)
 
                     self._atomic_save(pooled.detach().to("cpu", dtype=torch.float16), path)
-                    self._enforce_cache_limit()
-<<<<<<< HEAD
-                    pooled_vl_tokens_dict[key] = pooled.to(device=device, dtype=torch.bfloat16)
-=======
+                    self._enforce_cache_limit(max_gb=20)
                     pooled_vl_tokens_dict[key] = pooled
->>>>>>> 530f010d
 
         ordered = [pooled_vl_tokens_dict[k] for k in cache_keys if k in pooled_vl_tokens_dict]
         vl_tokens = torch.cat(ordered, dim=0)
